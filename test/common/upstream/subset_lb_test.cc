--- conflicted
+++ resolved
@@ -113,14 +113,9 @@
     least_request_lb_config_.mutable_choice_count()->set_value(2);
   }
 
-<<<<<<< HEAD
-  typedef std::map<std::string, std::string> HostMetadata;
-  typedef std::map<std::string, std::vector<std::string>> HostListMetadata;
-  typedef std::map<std::string, HostMetadata> HostURLMetadataMap;
-=======
   using HostMetadata = std::map<std::string, std::string>;
+  using HostListMetadata = std::map<std::string, std::vector<std::string>>;
   using HostURLMetadataMap = std::map<std::string, HostMetadata>;
->>>>>>> f1597d08
 
   void init() {
     init({
