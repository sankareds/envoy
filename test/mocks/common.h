--- conflicted
+++ resolved
@@ -59,15 +59,13 @@
   void advanceTimeWaitImpl(const Duration& duration) override {
     real_time_.advanceTimeWaitImpl(duration);
   }
-<<<<<<< HEAD
   Thread::CondVar::WaitStatus waitFor(Thread::MutexBasicLockable& mutex, Thread::CondVar& condvar,
                                       const Duration& duration) noexcept
       ABSL_EXCLUSIVE_LOCKS_REQUIRED(mutex) override {
     return real_time_.waitFor(mutex, condvar, duration); // NO_CHECK_FORMAT(real_time)
-=======
+      }
   void advanceTimeAsyncImpl(const Duration& duration) override {
     real_time_.advanceTimeAsyncImpl(duration);
->>>>>>> 3f9fbe67
   }
   MOCK_METHOD(SystemTime, systemTime, ());
   MOCK_METHOD(MonotonicTime, monotonicTime, ());
