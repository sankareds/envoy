--- conflicted
+++ resolved
@@ -358,13 +358,6 @@
     findStatLockHeld(StatName name,
                      StatNameHashMap<RefcountPtr<StatType>>& central_cache_map) const;
 
-<<<<<<< HEAD
-    void extractTagsAndTruncate(StatName& name,
-                                std::unique_ptr<StatNameManagedStorage>& truncated_name_storage,
-                                TagVector& tags, std::string& tag_extracted_name);
-
-=======
->>>>>>> 1a8fac91
     const uint64_t scope_id_;
     ThreadLocalStoreImpl& parent_;
     StatNameStorage prefix_;
