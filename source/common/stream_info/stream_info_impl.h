--- conflicted
+++ resolved
@@ -36,14 +36,9 @@
         start_time_monotonic_(time_source.monotonicTime()), protocol_(protocol),
         filter_state_(std::make_shared<FilterStateImpl>(
             FilterStateImpl::LazyCreateAncestor(parent_filter_state,
-<<<<<<< HEAD
                                                 FilterState::LifeSpan::Connection),
-            FilterState::LifeSpan::FilterChain)) {}
-=======
-                                                FilterState::LifeSpan::DownstreamConnection),
             FilterState::LifeSpan::FilterChain)),
         request_id_extension_(Http::RequestIDExtensionFactory::noopInstance()) {}
->>>>>>> 3db72ec7
 
   SystemTime startTime() const override { return start_time_; }
 
