--- conflicted
+++ resolved
@@ -480,15 +480,9 @@
 }
 
 HostSetImplPtr SubsetLoadBalancer::PrioritySubsetImpl::createHostSet(uint32_t priority) {
-<<<<<<< HEAD
-  RELEASE_ASSERT(priority < original_priority_set_.hostSetsPerPriority().size());
+  RELEASE_ASSERT(priority < original_priority_set_.hostSetsPerPriority().size(), "");
   return HostSetImplPtr{new HostSubsetImpl(*original_priority_set_.hostSetsPerPriority()[priority],
                                            locality_weight_aware_)};
-=======
-  RELEASE_ASSERT(priority < original_priority_set_.hostSetsPerPriority().size(), "");
-  return HostSetImplPtr{
-      new HostSubsetImpl(*original_priority_set_.hostSetsPerPriority()[priority])};
->>>>>>> c2e3ada5
 }
 
 void SubsetLoadBalancer::PrioritySubsetImpl::update(uint32_t priority,
