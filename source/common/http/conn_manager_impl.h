#pragma once

#include <chrono>
#include <cstdint>
#include <functional>
#include <list>
#include <memory>
#include <string>
#include <vector>

#include "envoy/access_log/access_log.h"
#include "envoy/common/random_generator.h"
#include "envoy/common/scope_tracker.h"
#include "envoy/event/deferred_deletable.h"
#include "envoy/http/api_listener.h"
#include "envoy/http/codec.h"
#include "envoy/http/codes.h"
#include "envoy/http/context.h"
#include "envoy/http/filter.h"
#include "envoy/network/connection.h"
#include "envoy/network/drain_decision.h"
#include "envoy/network/filter.h"
#include "envoy/router/rds.h"
#include "envoy/router/scopes.h"
#include "envoy/runtime/runtime.h"
#include "envoy/server/overload_manager.h"
#include "envoy/ssl/connection.h"
#include "envoy/stats/scope.h"
#include "envoy/stats/stats_macros.h"
#include "envoy/tracing/http_tracer.h"
#include "envoy/upstream/upstream.h"

#include "common/buffer/watermark_buffer.h"
#include "common/common/dump_state_utils.h"
#include "common/common/linked_object.h"
#include "common/grpc/common.h"
#include "common/http/conn_manager_config.h"
#include "common/http/user_agent.h"
#include "common/http/utility.h"
#include "common/stream_info/stream_info_impl.h"
#include "common/tracing/http_tracer_impl.h"

namespace Envoy {
namespace Http {

/**
 * Implementation of both ConnectionManager and ServerConnectionCallbacks. This is a
 * Network::Filter that can be installed on a connection that will perform HTTP protocol agnostic
 * handling of a connection and all requests/pushes that occur on a connection.
 */
class ConnectionManagerImpl : Logger::Loggable<Logger::Id::http>,
                              public Network::ReadFilter,
                              public ServerConnectionCallbacks,
                              public Network::ConnectionCallbacks,
                              public Http::ApiListener {
public:
  ConnectionManagerImpl(ConnectionManagerConfig& config, const Network::DrainDecision& drain_close,
                        Random::RandomGenerator& random_generator, Http::Context& http_context,
                        Runtime::Loader& runtime, const LocalInfo::LocalInfo& local_info,
                        Upstream::ClusterManager& cluster_manager,
                        Server::OverloadManager& overload_manager, TimeSource& time_system);
  ~ConnectionManagerImpl() override;

  static ConnectionManagerStats generateStats(const std::string& prefix, Stats::Scope& scope);
  static ConnectionManagerTracingStats generateTracingStats(const std::string& prefix,
                                                            Stats::Scope& scope);
  static void chargeTracingStats(const Tracing::Reason& tracing_reason,
                                 ConnectionManagerTracingStats& tracing_stats);
  static ConnectionManagerListenerStats generateListenerStats(const std::string& prefix,
                                                              Stats::Scope& scope);
  static const ResponseHeaderMap& continueHeader();

  // Currently the ConnectionManager creates a codec lazily when either:
  //   a) onConnection for H3.
  //   b) onData for H1 and H2.
  // With the introduction of ApiListeners, neither event occurs. This function allows consumer code
  // to manually create a codec.
  // TODO(junr03): consider passing a synthetic codec instead of creating once. The codec in the
  // ApiListener case is solely used to determine the protocol version.
  void createCodec(Buffer::Instance& data);

  // Network::ReadFilter
  Network::FilterStatus onData(Buffer::Instance& data, bool end_stream) override;
  Network::FilterStatus onNewConnection() override;
  void initializeReadFilterCallbacks(Network::ReadFilterCallbacks& callbacks) override;

  // Http::ConnectionCallbacks
  void onGoAway(GoAwayErrorCode error_code) override;

  // Http::ServerConnectionCallbacks
  RequestDecoder& newStream(ResponseEncoder& response_encoder,
                            bool is_internally_created = false) override;

  // Network::ConnectionCallbacks
  void onEvent(Network::ConnectionEvent event) override;
  // Pass connection watermark events on to all the streams associated with that connection.
  void onAboveWriteBufferHighWatermark() override {
    codec_->onUnderlyingConnectionAboveWriteBufferHighWatermark();
  }
  void onBelowWriteBufferLowWatermark() override {
    codec_->onUnderlyingConnectionBelowWriteBufferLowWatermark();
  }

  TimeSource& timeSource() { return time_source_; }

private:
  struct ActiveStream;
  class FilterManager;

  /**
   * Base class wrapper for both stream encoder and decoder filters.
   */
  struct ActiveStreamFilterBase : public virtual StreamFilterCallbacks {
    ActiveStreamFilterBase(FilterManager& parent, bool dual_filter)
        : parent_(parent), iteration_state_(IterationState::Continue),
          iterate_from_current_filter_(false), headers_continued_(false),
          continue_headers_continued_(false), end_stream_(false), dual_filter_(dual_filter),
          decode_headers_called_(false), encode_headers_called_(false) {}

    // Functions in the following block are called after the filter finishes processing
    // corresponding data. Those functions handle state updates and data storage (if needed)
    // according to the status returned by filter's callback functions.
    bool commonHandleAfter100ContinueHeadersCallback(FilterHeadersStatus status);
    bool commonHandleAfterHeadersCallback(FilterHeadersStatus status, bool& headers_only);
    bool commonHandleAfterDataCallback(FilterDataStatus status, Buffer::Instance& provided_data,
                                       bool& buffer_was_streaming);
    bool commonHandleAfterTrailersCallback(FilterTrailersStatus status);

    // Buffers provided_data.
    void commonHandleBufferData(Buffer::Instance& provided_data);

    // If iteration has stopped for all frame types, calls this function to buffer the data before
    // the filter processes data. The function also updates streaming state.
    void commonBufferDataIfStopAll(Buffer::Instance& provided_data, bool& buffer_was_streaming);

    void commonContinue();
    virtual bool canContinue() PURE;
    virtual Buffer::WatermarkBufferPtr createBuffer() PURE;
    virtual Buffer::WatermarkBufferPtr& bufferedData() PURE;
    virtual bool complete() PURE;
    virtual bool has100Continueheaders() PURE;
    virtual void do100ContinueHeaders() PURE;
    virtual void doHeaders(bool end_stream) PURE;
    virtual void doData(bool end_stream) PURE;
    virtual void doTrailers() PURE;
    virtual bool hasTrailers() PURE;
    virtual void doMetadata() PURE;
    // TODO(soya3129): make this pure when adding impl to encoder filter.
    virtual void handleMetadataAfterHeadersCallback() PURE;

    // Http::StreamFilterCallbacks
    const Network::Connection* connection() override;
    Event::Dispatcher& dispatcher() override;
    void resetStream() override;
    Router::RouteConstSharedPtr route() override;
    Router::RouteConstSharedPtr route(const Router::RouteCallback& cb) override;
    Upstream::ClusterInfoConstSharedPtr clusterInfo() override;
    void clearRouteCache() override;
    uint64_t streamId() const override;
    StreamInfo::StreamInfo& streamInfo() override;
    Tracing::Span& activeSpan() override;
    Tracing::Config& tracingConfig() override;
    const ScopeTrackedObject& scope() override;

    // Functions to set or get iteration state.
    bool canIterate() { return iteration_state_ == IterationState::Continue; }
    bool stoppedAll() {
      return iteration_state_ == IterationState::StopAllBuffer ||
             iteration_state_ == IterationState::StopAllWatermark;
    }
    void allowIteration() {
      ASSERT(iteration_state_ != IterationState::Continue);
      iteration_state_ = IterationState::Continue;
    }
    MetadataMapVector* getSavedRequestMetadata() {
      if (saved_request_metadata_ == nullptr) {
        saved_request_metadata_ = std::make_unique<MetadataMapVector>();
      }
      return saved_request_metadata_.get();
    }
    MetadataMapVector* getSavedResponseMetadata() {
      if (saved_response_metadata_ == nullptr) {
        saved_response_metadata_ = std::make_unique<MetadataMapVector>();
      }
      return saved_response_metadata_.get();
    }

    // A vector to save metadata when the current filter's [de|en]codeMetadata() can not be called,
    // either because [de|en]codeHeaders() of the current filter returns StopAllIteration or because
    // [de|en]codeHeaders() adds new metadata to [de|en]code, but we don't know
    // [de|en]codeHeaders()'s return value yet. The storage is created on demand.
    std::unique_ptr<MetadataMapVector> saved_request_metadata_{nullptr};
    std::unique_ptr<MetadataMapVector> saved_response_metadata_{nullptr};
    // The state of iteration.
    enum class IterationState {
      Continue,            // Iteration has not stopped for any frame type.
      StopSingleIteration, // Iteration has stopped for headers, 100-continue, or data.
      StopAllBuffer,       // Iteration has stopped for all frame types, and following data should
                           // be buffered.
      StopAllWatermark,    // Iteration has stopped for all frame types, and following data should
                           // be buffered until high watermark is reached.
    };
    FilterManager& parent_;
    IterationState iteration_state_;
    // If the filter resumes iteration from a StopAllBuffer/Watermark state, the current filter
    // hasn't parsed data and trailers. As a result, the filter iteration should start with the
    // current filter instead of the next one. If true, filter iteration starts with the current
    // filter. Otherwise, starts with the next filter in the chain.
    bool iterate_from_current_filter_ : 1;
    bool headers_continued_ : 1;
    bool continue_headers_continued_ : 1;
    // If true, end_stream is called for this filter.
    bool end_stream_ : 1;
    const bool dual_filter_ : 1;
    bool decode_headers_called_ : 1;
    bool encode_headers_called_ : 1;
  };

  /**
   * Wrapper for a stream decoder filter.
   */
  struct ActiveStreamDecoderFilter : public ActiveStreamFilterBase,
                                     public StreamDecoderFilterCallbacks,
                                     LinkedObject<ActiveStreamDecoderFilter> {
    ActiveStreamDecoderFilter(FilterManager& parent, StreamDecoderFilterSharedPtr filter,
                              bool dual_filter)
        : ActiveStreamFilterBase(parent, dual_filter), handle_(filter) {}

    // ActiveStreamFilterBase
    bool canContinue() override;
    Buffer::WatermarkBufferPtr createBuffer() override;
    Buffer::WatermarkBufferPtr& bufferedData() override;
    bool complete() override;
    bool has100Continueheaders() override { return false; }
    void do100ContinueHeaders() override { NOT_REACHED_GCOVR_EXCL_LINE; }
    void doHeaders(bool end_stream) override;
    void doData(bool end_stream) override;
    void doMetadata() override {
      if (saved_request_metadata_ != nullptr) {
        drainSavedRequestMetadata();
      }
    }
    void doTrailers() override;
    bool hasTrailers() override;

    void drainSavedRequestMetadata();
    // This function is called after the filter calls decodeHeaders() to drain accumulated metadata.
    void handleMetadataAfterHeadersCallback() override;

    // Http::StreamDecoderFilterCallbacks
    void addDecodedData(Buffer::Instance& data, bool streaming) override;
    void injectDecodedDataToFilterChain(Buffer::Instance& data, bool end_stream) override;
    RequestTrailerMap& addDecodedTrailers() override;
    MetadataMapVector& addDecodedMetadata() override;
    void continueDecoding() override;
    const Buffer::Instance* decodingBuffer() override;

    void modifyDecodingBuffer(std::function<void(Buffer::Instance&)> callback) override;

    void sendLocalReply(Code code, absl::string_view body,
                        std::function<void(ResponseHeaderMap& headers)> modify_headers,
                        const absl::optional<Grpc::Status::GrpcStatus> grpc_status,
                        absl::string_view details) override;
    void encode100ContinueHeaders(ResponseHeaderMapPtr&& headers) override;
    void encodeHeaders(ResponseHeaderMapPtr&& headers, bool end_stream) override;
    void encodeData(Buffer::Instance& data, bool end_stream) override;
    void encodeTrailers(ResponseTrailerMapPtr&& trailers) override;
    void encodeMetadata(MetadataMapPtr&& metadata_map_ptr) override;
    void onDecoderFilterAboveWriteBufferHighWatermark() override;
    void onDecoderFilterBelowWriteBufferLowWatermark() override;
    void
    addDownstreamWatermarkCallbacks(DownstreamWatermarkCallbacks& watermark_callbacks) override;
    void
    removeDownstreamWatermarkCallbacks(DownstreamWatermarkCallbacks& watermark_callbacks) override;
    void setDecoderBufferLimit(uint32_t limit) override;
    uint32_t decoderBufferLimit() override;
    bool recreateStream() override;

    void addUpstreamSocketOptions(const Network::Socket::OptionsSharedPtr& options) override;

    Network::Socket::OptionsSharedPtr getUpstreamSocketOptions() const override;

    // Each decoder filter instance checks if the request passed to the filter is gRPC
    // so that we can issue gRPC local responses to gRPC requests. Filter's decodeHeaders()
    // called here may change the content type, so we must check it before the call.
    FilterHeadersStatus decodeHeaders(RequestHeaderMap& headers, bool end_stream) {
      is_grpc_request_ = Grpc::Common::isGrpcRequestHeaders(headers);
      FilterHeadersStatus status = handle_->decodeHeaders(headers, end_stream);
      if (end_stream) {
        handle_->decodeComplete();
      }
      return status;
    }

    void requestDataTooLarge();
    void requestDataDrained();

    void requestRouteConfigUpdate(
        Http::RouteConfigUpdatedCallbackSharedPtr route_config_updated_cb) override;
    absl::optional<Router::ConfigConstSharedPtr> routeConfig() override;

    StreamDecoderFilterSharedPtr handle_;
    bool is_grpc_request_{};
  };

  using ActiveStreamDecoderFilterPtr = std::unique_ptr<ActiveStreamDecoderFilter>;

  /**
   * Wrapper for a stream encoder filter.
   */
  struct ActiveStreamEncoderFilter : public ActiveStreamFilterBase,
                                     public StreamEncoderFilterCallbacks,
                                     LinkedObject<ActiveStreamEncoderFilter> {
    ActiveStreamEncoderFilter(FilterManager& parent, StreamEncoderFilterSharedPtr filter,
                              bool dual_filter)
        : ActiveStreamFilterBase(parent, dual_filter), handle_(filter) {}

    // ActiveStreamFilterBase
    bool canContinue() override { return true; }
    Buffer::WatermarkBufferPtr createBuffer() override;
    Buffer::WatermarkBufferPtr& bufferedData() override;
    bool complete() override;
    bool has100Continueheaders() override;
    void do100ContinueHeaders() override;
    void doHeaders(bool end_stream) override;
    void doData(bool end_stream) override;
    void drainSavedResponseMetadata();
    void handleMetadataAfterHeadersCallback() override;

    void doMetadata() override {
      if (saved_response_metadata_ != nullptr) {
        drainSavedResponseMetadata();
      }
    }
    void doTrailers() override;
    bool hasTrailers() override;

    // Http::StreamEncoderFilterCallbacks
    void addEncodedData(Buffer::Instance& data, bool streaming) override;
    void injectEncodedDataToFilterChain(Buffer::Instance& data, bool end_stream) override;
    ResponseTrailerMap& addEncodedTrailers() override;
    void addEncodedMetadata(MetadataMapPtr&& metadata_map) override;
    void onEncoderFilterAboveWriteBufferHighWatermark() override;
    void onEncoderFilterBelowWriteBufferLowWatermark() override;
    void setEncoderBufferLimit(uint32_t limit) override;
    uint32_t encoderBufferLimit() override;
    void continueEncoding() override;
    const Buffer::Instance* encodingBuffer() override;
    void modifyEncodingBuffer(std::function<void(Buffer::Instance&)> callback) override;
    Http1StreamEncoderOptionsOptRef http1StreamEncoderOptions() override;

    void responseDataTooLarge();
    void responseDataDrained();

    StreamEncoderFilterSharedPtr handle_;
  };

  using ActiveStreamEncoderFilterPtr = std::unique_ptr<ActiveStreamEncoderFilter>;

  // Used to abstract making of RouteConfig update request.
  // RdsRouteConfigUpdateRequester is used when an RdsRouteConfigProvider is configured,
  // NullRouteConfigUpdateRequester is used in all other cases (specifically when
  // ScopedRdsConfigProvider/InlineScopedRoutesConfigProvider is configured)
  class RouteConfigUpdateRequester {
  public:
    virtual ~RouteConfigUpdateRequester() = default;
    virtual void requestRouteConfigUpdate(const std::string, Event::Dispatcher&,
                                          Http::RouteConfigUpdatedCallbackSharedPtr) {
      NOT_IMPLEMENTED_GCOVR_EXCL_LINE;
    };
  };

  class RdsRouteConfigUpdateRequester : public RouteConfigUpdateRequester {
  public:
    RdsRouteConfigUpdateRequester(Router::RouteConfigProvider* route_config_provider)
        : route_config_provider_(route_config_provider) {}
    void requestRouteConfigUpdate(
        const std::string host_header, Event::Dispatcher& thread_local_dispatcher,
        Http::RouteConfigUpdatedCallbackSharedPtr route_config_updated_cb) override;

  private:
    Router::RouteConfigProvider* route_config_provider_;
  };

  class NullRouteConfigUpdateRequester : public RouteConfigUpdateRequester {
  public:
    NullRouteConfigUpdateRequester() = default;
  };

  class FilterManager {
  public:
    explicit FilterManager(ActiveStream& parent) : parent_(parent) {}
    void destroyFilters() {
      for (auto& filter : decoder_filters_) {
        filter->handle_->onDestroy();
      }

      for (auto& filter : encoder_filters_) {
        // Do not call on destroy twice for dual registered filters.
        if (!filter->dual_filter_) {
          filter->handle_->onDestroy();
        }
      }
    }
    // Indicates which filter to start the iteration with.
    enum class FilterIterationStartState { AlwaysStartFromNext, CanStartFromCurrent };

    void addStreamDecoderFilterWorker(StreamDecoderFilterSharedPtr filter, bool dual_filter);
    void addStreamEncoderFilterWorker(StreamEncoderFilterSharedPtr filter, bool dual_filter);

    // Returns the encoder filter to start iteration with.
    std::list<ActiveStreamEncoderFilterPtr>::iterator
    commonEncodePrefix(ActiveStreamEncoderFilter* filter, bool end_stream,
                       FilterIterationStartState filter_iteration_start_state);
    // Returns the decoder filter to start iteration with.
    std::list<ActiveStreamDecoderFilterPtr>::iterator
    commonDecodePrefix(ActiveStreamDecoderFilter* filter,
                       FilterIterationStartState filter_iteration_start_state);
    void addDecodedData(ActiveStreamDecoderFilter& filter, Buffer::Instance& data, bool streaming);
    RequestTrailerMap& addDecodedTrailers();
    MetadataMapVector& addDecodedMetadata();
    // Helper function for the case where we have a header only request, but a filter adds a body
    // to it.
    void maybeContinueDecoding(
        const std::list<ActiveStreamDecoderFilterPtr>::iterator& maybe_continue_data_entry);
    void decodeHeaders(ActiveStreamDecoderFilter* filter, RequestHeaderMap& headers,
                       bool end_stream);
    // Sends data through decoding filter chains. filter_iteration_start_state indicates which
    // filter to start the iteration with.
    void decodeData(ActiveStreamDecoderFilter* filter, Buffer::Instance& data, bool end_stream,
                    FilterIterationStartState filter_iteration_start_state);
    void decodeTrailers(ActiveStreamDecoderFilter* filter, RequestTrailerMap& trailers);
    void decodeMetadata(ActiveStreamDecoderFilter* filter, MetadataMap& metadata_map);
    void disarmRequestTimeout();
    void maybeEndDecode(bool end_stream);
    void addEncodedData(ActiveStreamEncoderFilter& filter, Buffer::Instance& data, bool streaming);
    ResponseTrailerMap& addEncodedTrailers();
    void sendLocalReply(bool is_grpc_request, Code code, absl::string_view body,
                        const std::function<void(ResponseHeaderMap& headers)>& modify_headers,
                        bool is_head_request,
                        const absl::optional<Grpc::Status::GrpcStatus> grpc_status,
<<<<<<< HEAD
                        absl::string_view details);
=======
                        absl::string_view details) override;
    void sendLocalReplyViaFilterChain(
        bool is_grpc_request, Code code, absl::string_view body,
        const std::function<void(ResponseHeaderMap& headers)>& modify_headers, bool is_head_request,
        const absl::optional<Grpc::Status::GrpcStatus> grpc_status, absl::string_view details);
>>>>>>> defea7ec
    void encode100ContinueHeaders(ActiveStreamEncoderFilter* filter, ResponseHeaderMap& headers);
    // As with most of the encode functions, this runs encodeHeaders on various
    // filters before calling encodeHeadersInternal which does final header munging and passes the
    // headers to the encoder.
    void maybeContinueEncoding(
        const std::list<ActiveStreamEncoderFilterPtr>::iterator& maybe_continue_data_entry);
    void encodeHeaders(ActiveStreamEncoderFilter* filter, ResponseHeaderMap& headers,
                       bool end_stream);
    // Sends data through encoding filter chains. filter_iteration_start_state indicates which
    // filter to start the iteration with, and finally calls encodeDataInternal
    // to update stats, do end stream bookkeeping, and send the data to encoder.
    void encodeData(ActiveStreamEncoderFilter* filter, Buffer::Instance& data, bool end_stream,
                    FilterIterationStartState filter_iteration_start_state);
    void encodeTrailers(ActiveStreamEncoderFilter* filter, ResponseTrailerMap& trailers);
    void encodeMetadata(ActiveStreamEncoderFilter* filter, MetadataMapPtr&& metadata_map_ptr);

    // This is a helper function for encodeHeaders and responseDataTooLarge which allows for
    // shared code for the two headers encoding paths. It does header munging, updates timing
    // stats, and sends the headers to the encoder.
    void encodeHeadersInternal(ResponseHeaderMap& headers, bool end_stream);
    // This is a helper function for encodeData and responseDataTooLarge which allows for shared
    // code for the two data encoding paths. It does stats updates and tracks potential end of
    // stream.
    void encodeDataInternal(Buffer::Instance& data, bool end_stream);

    void maybeEndEncode(bool end_stream);
    // Returns true if new metadata is decoded. Otherwise, returns false.
    bool processNewlyAddedMetadata();

    // Returns true if filter has stopped iteration for all frame types. Otherwise, returns false.
    // filter_streaming is the variable to indicate if stream is streaming, and its value may be
    // changed by the function.
    bool handleDataIfStopAll(ActiveStreamFilterBase& filter, Buffer::Instance& data,
                             bool& filter_streaming);

    ActiveStream& parent_;

  private:
    std::list<ActiveStreamDecoderFilterPtr> decoder_filters_;
    std::list<ActiveStreamEncoderFilterPtr> encoder_filters_;
  };

  /**
   * Wraps a single active stream on the connection. These are either full request/response pairs
   * or pushes.
   */
  struct ActiveStream : LinkedObject<ActiveStream>,
                        public Event::DeferredDeletable,
                        public StreamCallbacks,
                        public RequestDecoder,
                        public FilterChainFactoryCallbacks,
                        public Tracing::Config,
                        public ScopeTrackedObject {
    ActiveStream(ConnectionManagerImpl& connection_manager);
    ~ActiveStream() override;

    void chargeStats(const ResponseHeaderMap& headers);
    const Network::Connection* connection();
    void sendLocalReply(bool is_grpc_request, Code code, absl::string_view body,

                        const std::function<void(ResponseHeaderMap& headers)>& modify_headers,
                        bool is_head_request,
                        const absl::optional<Grpc::Status::GrpcStatus> grpc_status,
                        absl::string_view details) override;
    uint64_t streamId() { return stream_id_; }

    // Http::StreamCallbacks
    void onResetStream(StreamResetReason reason,
                       absl::string_view transport_failure_reason) override;
    void onAboveWriteBufferHighWatermark() override;
    void onBelowWriteBufferLowWatermark() override;

    // Http::StreamDecoder
    void decodeData(Buffer::Instance& data, bool end_stream) override;
    void decodeMetadata(MetadataMapPtr&&) override;

    // Http::RequestDecoder
    void decodeHeaders(RequestHeaderMapPtr&& headers, bool end_stream) override;
    void decodeTrailers(RequestTrailerMapPtr&& trailers) override;

    // Http::FilterChainFactoryCallbacks
    void addStreamDecoderFilter(StreamDecoderFilterSharedPtr filter) override {
      filter_manager_.addStreamDecoderFilterWorker(filter, false);
    }
    void addStreamEncoderFilter(StreamEncoderFilterSharedPtr filter) override {
      filter_manager_.addStreamEncoderFilterWorker(filter, false);
    }
    void addStreamFilter(StreamFilterSharedPtr filter) override {
      filter_manager_.addStreamDecoderFilterWorker(filter, true);
      filter_manager_.addStreamEncoderFilterWorker(filter, true);
    }
    void addAccessLogHandler(AccessLog::InstanceSharedPtr handler) override;

    // Tracing::TracingConfig
    Tracing::OperationName operationName() const override;
    const Tracing::CustomTagMap* customTags() const override;
    bool verbose() const override;
    uint32_t maxPathTagLength() const override;

    // ScopeTrackedObject
    void dumpState(std::ostream& os, int indent_level = 0) const override {
      const char* spaces = spacesForLevel(indent_level);
      os << spaces << "ActiveStream " << this << DUMP_MEMBER(stream_id_)
         << DUMP_MEMBER(state_.has_continue_headers_) << DUMP_MEMBER(state_.is_head_request_)
         << DUMP_MEMBER(state_.decoding_headers_only_) << DUMP_MEMBER(state_.encoding_headers_only_)
         << "\n";

      DUMP_DETAILS(request_headers_);
      DUMP_DETAILS(request_trailers_);
      DUMP_DETAILS(response_headers_);
      DUMP_DETAILS(response_trailers_);
      DUMP_DETAILS(&stream_info_);
    }

    void traceRequest();

    // Updates the snapped_route_config_ (by reselecting scoped route configuration), if a scope is
    // not found, snapped_route_config_ is set to Router::NullConfigImpl.
    void snapScopedRouteConfig();

    void refreshCachedRoute();
    void refreshCachedRoute(const Router::RouteCallback& cb);
    void
    requestRouteConfigUpdate(Event::Dispatcher& thread_local_dispatcher,
                             Http::RouteConfigUpdatedCallbackSharedPtr route_config_updated_cb);
    absl::optional<Router::ConfigConstSharedPtr> routeConfig();

    void refreshCachedTracingCustomTags();

    // Pass on watermark callbacks to watermark subscribers. This boils down to passing watermark
    // events for this stream and the downstream connection to the router filter.
    void callHighWatermarkCallbacks();
    void callLowWatermarkCallbacks();

    /**
     * Flags that keep track of which filter calls are currently in progress.
     */
    // clang-format off
    struct FilterCallState {
      static constexpr uint32_t DecodeHeaders   = 0x01;
      static constexpr uint32_t DecodeData      = 0x02;
      static constexpr uint32_t DecodeTrailers  = 0x04;
      static constexpr uint32_t EncodeHeaders   = 0x08;
      static constexpr uint32_t EncodeData      = 0x10;
      static constexpr uint32_t EncodeTrailers  = 0x20;
      // Encode100ContinueHeaders is a bit of a special state as 100 continue
      // headers may be sent during request processing. This state is only used
      // to verify we do not encode100Continue headers more than once per
      // filter.
      static constexpr uint32_t Encode100ContinueHeaders  = 0x40;
      // Used to indicate that we're processing the final [En|De]codeData frame,
      // i.e. end_stream = true
      static constexpr uint32_t LastDataFrame = 0x80;
    };
    // clang-format on

    // All state for the stream. Put here for readability.
    struct State {
      State()
          : remote_complete_(false), local_complete_(false), codec_saw_local_complete_(false),
            saw_connection_close_(false), successful_upgrade_(false), created_filter_chain_(false),
            is_internally_created_(false), decorated_propagate_(true), has_continue_headers_(false),
            is_head_request_(false), non_100_response_headers_encoded_(false) {}

      uint32_t filter_call_state_{0};
      // The following 3 members are booleans rather than part of the space-saving bitfield as they
      // are passed as arguments to functions expecting bools. Extend State using the bitfield
      // where possible.
      bool encoder_filters_streaming_{true};
      bool decoder_filters_streaming_{true};
      bool destroyed_{false};
      bool remote_complete_ : 1;
      bool local_complete_ : 1; // This indicates that local is complete prior to filter processing.
                                // A filter can still stop the stream from being complete as seen
                                // by the codec.
      bool codec_saw_local_complete_ : 1; // This indicates that local is complete as written all
                                          // the way through to the codec.
      bool saw_connection_close_ : 1;
      bool successful_upgrade_ : 1;
      bool created_filter_chain_ : 1;

      // True if this stream is internally created. Currently only used for
      // internal redirects or other streams created via recreateStream().
      bool is_internally_created_ : 1;

      bool decorated_propagate_ : 1;
      // By default, we will assume there are no 100-Continue headers. If encode100ContinueHeaders
      // is ever called, this is set to true so commonContinue resumes processing the 100-Continue.
      bool has_continue_headers_ : 1;
      bool is_head_request_ : 1;
      // Tracks if headers other than 100-Continue have been encoded to the codec.
      bool non_100_response_headers_encoded_ : 1;
      // Whether a filter has indicated that the request should be treated as a headers only
      // request.
      bool decoding_headers_only_{false};
      // Whether a filter has indicated that the response should be treated as a headers only
      // response.
      bool encoding_headers_only_{false};

      // Used to track which filter is the latest filter that has received data.
      ActiveStreamEncoderFilter* latest_data_encoding_filter_{};
      ActiveStreamDecoderFilter* latest_data_decoding_filter_{};
    };

    // Possibly increases buffer_limit_ to the value of limit.
    void setBufferLimit(uint32_t limit);
    // Set up the Encoder/Decoder filter chain.
    bool createFilterChain();
    // Per-stream idle timeout callback.
    void onIdleTimeout();
    // Reset per-stream idle timer.
    void resetIdleTimer();
    // Per-stream request timeout callback.
    void onRequestTimeout();
    // Per-stream alive duration reached.
    void onStreamMaxDurationReached();
    bool hasCachedRoute() { return cached_route_.has_value() && cached_route_.value(); }

    // Return local port of the connection.
    uint32_t localPort();

    friend std::ostream& operator<<(std::ostream& os, const ActiveStream& s) {
      s.dumpState(os);
      return os;
    }

    MetadataMapVector* getRequestMetadataMapVector() {
      if (request_metadata_map_vector_ == nullptr) {
        request_metadata_map_vector_ = std::make_unique<MetadataMapVector>();
      }
      return request_metadata_map_vector_.get();
    }

    Tracing::CustomTagMap& getOrMakeTracingCustomTagMap() {
      if (tracing_custom_tags_ == nullptr) {
        tracing_custom_tags_ = std::make_unique<Tracing::CustomTagMap>();
      }
      return *tracing_custom_tags_;
    }

    ConnectionManagerImpl& connection_manager_;
    FilterManager filter_manager_;
    Router::ConfigConstSharedPtr snapped_route_config_;
    Router::ScopedConfigConstSharedPtr snapped_scoped_routes_config_;
    Tracing::SpanPtr active_span_;
    const uint64_t stream_id_;
    ResponseEncoder* response_encoder_{};
    ResponseHeaderMapPtr continue_headers_;
    ResponseHeaderMapPtr response_headers_;
    Buffer::WatermarkBufferPtr buffered_response_data_;
    ResponseTrailerMapPtr response_trailers_{};
    RequestHeaderMapPtr request_headers_;
    Buffer::WatermarkBufferPtr buffered_request_data_;
    RequestTrailerMapPtr request_trailers_;
    std::list<AccessLog::InstanceSharedPtr> access_log_handlers_;
    Stats::TimespanPtr request_response_timespan_;
    // Per-stream idle timeout.
    Event::TimerPtr stream_idle_timer_;
    // Per-stream request timeout.
    Event::TimerPtr request_timer_;
    // Per-stream alive duration.
    Event::TimerPtr max_stream_duration_timer_;
    std::chrono::milliseconds idle_timeout_ms_{};
    State state_;
    StreamInfo::StreamInfoImpl stream_info_;
    absl::optional<Router::RouteConstSharedPtr> cached_route_;
    absl::optional<Upstream::ClusterInfoConstSharedPtr> cached_cluster_info_;
    std::list<DownstreamWatermarkCallbacks*> watermark_callbacks_{};
    // Stores metadata added in the decoding filter that is being processed. Will be cleared before
    // processing the next filter. The storage is created on demand. We need to store metadata
    // temporarily in the filter in case the filter has stopped all while processing headers.
    std::unique_ptr<MetadataMapVector> request_metadata_map_vector_{nullptr};
    uint32_t buffer_limit_{0};
    uint32_t high_watermark_count_{0};
    const std::string* decorated_operation_{nullptr};
    Network::Socket::OptionsSharedPtr upstream_options_;
    std::unique_ptr<RouteConfigUpdateRequester> route_config_update_requester_;
    std::unique_ptr<Tracing::CustomTagMap> tracing_custom_tags_{nullptr};

    friend FilterManager;
  };

  using ActiveStreamPtr = std::unique_ptr<ActiveStream>;

  /**
   * Check to see if the connection can be closed after gracefully waiting to send pending codec
   * data.
   */
  void checkForDeferredClose();

  /**
   * Do a delayed destruction of a stream to allow for stack unwind. Also calls onDestroy() for
   * each filter.
   */
  void doDeferredStreamDestroy(ActiveStream& stream);

  /**
   * Process a stream that is ending due to upstream response or reset.
   */
  void doEndStream(ActiveStream& stream);

  void resetAllStreams(absl::optional<StreamInfo::ResponseFlag> response_flag);
  void onIdleTimeout();
  void onConnectionDurationTimeout();
  void onDrainTimeout();
  void startDrainSequence();
  Tracing::HttpTracer& tracer() { return *config_.tracer(); }
  void handleCodecError(absl::string_view error);
  void doConnectionClose(absl::optional<Network::ConnectionCloseType> close_type,
                         absl::optional<StreamInfo::ResponseFlag> response_flag);

  enum class DrainState { NotDraining, Draining, Closing };

  ConnectionManagerConfig& config_;
  ConnectionManagerStats& stats_; // We store a reference here to avoid an extra stats() call on the
                                  // config in the hot path.
  ServerConnectionPtr codec_;
  std::list<ActiveStreamPtr> streams_;
  Stats::TimespanPtr conn_length_;
  const Network::DrainDecision& drain_close_;
  DrainState drain_state_{DrainState::NotDraining};
  UserAgent user_agent_;
  // An idle timer for the connection. This is only armed when there are no streams on the
  // connection. When there are active streams it is disarmed in favor of each stream's
  // stream_idle_timer_.
  Event::TimerPtr connection_idle_timer_;
  // A connection duration timer. Armed during handling new connection if enabled in config.
  Event::TimerPtr connection_duration_timer_;
  Event::TimerPtr drain_timer_;
  Random::RandomGenerator& random_generator_;
  Http::Context& http_context_;
  Runtime::Loader& runtime_;
  const LocalInfo::LocalInfo& local_info_;
  Upstream::ClusterManager& cluster_manager_;
  Network::ReadFilterCallbacks* read_callbacks_{};
  ConnectionManagerListenerStats& listener_stats_;
  // References into the overload manager thread local state map. Using these lets us avoid a map
  // lookup in the hot path of processing each request.
  const Server::OverloadActionState& overload_stop_accepting_requests_ref_;
  const Server::OverloadActionState& overload_disable_keepalive_ref_;
  TimeSource& time_source_;
};

} // namespace Http
} // namespace Envoy<|MERGE_RESOLUTION|>--- conflicted
+++ resolved
@@ -439,15 +439,11 @@
                         const std::function<void(ResponseHeaderMap& headers)>& modify_headers,
                         bool is_head_request,
                         const absl::optional<Grpc::Status::GrpcStatus> grpc_status,
-<<<<<<< HEAD
                         absl::string_view details);
-=======
-                        absl::string_view details) override;
     void sendLocalReplyViaFilterChain(
         bool is_grpc_request, Code code, absl::string_view body,
         const std::function<void(ResponseHeaderMap& headers)>& modify_headers, bool is_head_request,
         const absl::optional<Grpc::Status::GrpcStatus> grpc_status, absl::string_view details);
->>>>>>> defea7ec
     void encode100ContinueHeaders(ActiveStreamEncoderFilter* filter, ResponseHeaderMap& headers);
     // As with most of the encode functions, this runs encodeHeaders on various
     // filters before calling encodeHeadersInternal which does final header munging and passes the
