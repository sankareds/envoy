--- conflicted
+++ resolved
@@ -580,9 +580,10 @@
 
 ServerConnectionImpl::ServerConnectionImpl(Network::Connection& connection, Stats::Scope& stats,
                                            ServerConnectionCallbacks& callbacks,
-<<<<<<< HEAD
-                                           Http1Settings settings, uint32_t max_request_headers_kb)
-    : ConnectionImpl(connection, stats, HTTP_REQUEST, max_request_headers_kb),
+                                           Http1Settings settings, uint32_t max_request_headers_kb,
+                                           const uint32_t max_request_headers_count)
+    : ConnectionImpl(connection, stats, HTTP_REQUEST, max_request_headers_kb,
+                     max_request_headers_count),
       callbacks_(callbacks), codec_settings_(settings) {
   switch (codec_settings_.header_key_format_) {
   case Http1Settings::HeaderKeyFormat::Default:
@@ -592,13 +593,6 @@
     break;
   }
 }
-=======
-                                           Http1Settings settings, uint32_t max_request_headers_kb,
-                                           const uint32_t max_request_headers_count)
-    : ConnectionImpl(connection, stats, HTTP_REQUEST, max_request_headers_kb,
-                     max_request_headers_count),
-      callbacks_(callbacks), codec_settings_(settings) {}
->>>>>>> ad57b58c
 
 void ServerConnectionImpl::onEncodeComplete() {
   ASSERT(active_request_);
