#pragma once

#include "envoy/http/filter.h"
#include "envoy/http/header_map.h"

#include "common/buffer/watermark_buffer.h"
#include "common/common/dump_state_utils.h"
#include "common/common/linked_object.h"
#include "common/common/logger.h"
#include "common/grpc/common.h"
#include "common/http/headers.h"
#include "common/local_reply/local_reply.h"

namespace Envoy {
namespace Http {

class FilterManager;

/**
 * Base class wrapper for both stream encoder and decoder filters.
 */
struct ActiveStreamFilterBase : public virtual StreamFilterCallbacks,
                                Logger::Loggable<Logger::Id::http> {
  ActiveStreamFilterBase(FilterManager& parent, bool dual_filter)
      : parent_(parent), iteration_state_(IterationState::Continue),
        iterate_from_current_filter_(false), headers_continued_(false),
        continue_headers_continued_(false), end_stream_(false), dual_filter_(dual_filter),
        decode_headers_called_(false), encode_headers_called_(false) {}

  // Functions in the following block are called after the filter finishes processing
  // corresponding data. Those functions handle state updates and data storage (if needed)
  // according to the status returned by filter's callback functions.
  bool commonHandleAfter100ContinueHeadersCallback(FilterHeadersStatus status);
  bool commonHandleAfterHeadersCallback(FilterHeadersStatus status, bool& headers_only);
  bool commonHandleAfterDataCallback(FilterDataStatus status, Buffer::Instance& provided_data,
                                     bool& buffer_was_streaming);
  bool commonHandleAfterTrailersCallback(FilterTrailersStatus status);

  // Buffers provided_data.
  void commonHandleBufferData(Buffer::Instance& provided_data);

  // If iteration has stopped for all frame types, calls this function to buffer the data before
  // the filter processes data. The function also updates streaming state.
  void commonBufferDataIfStopAll(Buffer::Instance& provided_data, bool& buffer_was_streaming);

  void commonContinue();
  virtual bool canContinue() PURE;
  virtual Buffer::WatermarkBufferPtr createBuffer() PURE;
  virtual Buffer::WatermarkBufferPtr& bufferedData() PURE;
  virtual bool complete() PURE;
  virtual bool has100Continueheaders() PURE;
  virtual void do100ContinueHeaders() PURE;
  virtual void doHeaders(bool end_stream) PURE;
  virtual void doData(bool end_stream) PURE;
  virtual void doTrailers() PURE;
  virtual bool hasTrailers() PURE;
  virtual void doMetadata() PURE;
  // TODO(soya3129): make this pure when adding impl to encoder filter.
  virtual void handleMetadataAfterHeadersCallback() PURE;

  // Http::StreamFilterCallbacks
  const Network::Connection* connection() override;
  Event::Dispatcher& dispatcher() override;
  void resetStream() override;
  Router::RouteConstSharedPtr route() override;
  Router::RouteConstSharedPtr route(const Router::RouteCallback& cb) override;
  Upstream::ClusterInfoConstSharedPtr clusterInfo() override;
  void clearRouteCache() override;
  uint64_t streamId() const override;
  StreamInfo::StreamInfo& streamInfo() override;
  Tracing::Span& activeSpan() override;
  Tracing::Config& tracingConfig() override;
  const ScopeTrackedObject& scope() override;

  // Functions to set or get iteration state.
  bool canIterate() { return iteration_state_ == IterationState::Continue; }
  bool stoppedAll() {
    return iteration_state_ == IterationState::StopAllBuffer ||
           iteration_state_ == IterationState::StopAllWatermark;
  }
  void allowIteration() {
    ASSERT(iteration_state_ != IterationState::Continue);
    iteration_state_ = IterationState::Continue;
  }
  MetadataMapVector* getSavedRequestMetadata() {
    if (saved_request_metadata_ == nullptr) {
      saved_request_metadata_ = std::make_unique<MetadataMapVector>();
    }
    return saved_request_metadata_.get();
  }
  MetadataMapVector* getSavedResponseMetadata() {
    if (saved_response_metadata_ == nullptr) {
      saved_response_metadata_ = std::make_unique<MetadataMapVector>();
    }
    return saved_response_metadata_.get();
  }

  // A vector to save metadata when the current filter's [de|en]codeMetadata() can not be called,
  // either because [de|en]codeHeaders() of the current filter returns StopAllIteration or because
  // [de|en]codeHeaders() adds new metadata to [de|en]code, but we don't know
  // [de|en]codeHeaders()'s return value yet. The storage is created on demand.
  std::unique_ptr<MetadataMapVector> saved_request_metadata_{nullptr};
  std::unique_ptr<MetadataMapVector> saved_response_metadata_{nullptr};
  // The state of iteration.
  enum class IterationState {
    Continue,            // Iteration has not stopped for any frame type.
    StopSingleIteration, // Iteration has stopped for headers, 100-continue, or data.
    StopAllBuffer,       // Iteration has stopped for all frame types, and following data should
                         // be buffered.
    StopAllWatermark,    // Iteration has stopped for all frame types, and following data should
                         // be buffered until high watermark is reached.
  };
  FilterManager& parent_;
  IterationState iteration_state_;
  // If the filter resumes iteration from a StopAllBuffer/Watermark state, the current filter
  // hasn't parsed data and trailers. As a result, the filter iteration should start with the
  // current filter instead of the next one. If true, filter iteration starts with the current
  // filter. Otherwise, starts with the next filter in the chain.
  bool iterate_from_current_filter_ : 1;
  bool headers_continued_ : 1;
  bool continue_headers_continued_ : 1;
  // If true, end_stream is called for this filter.
  bool end_stream_ : 1;
  const bool dual_filter_ : 1;
  bool decode_headers_called_ : 1;
  bool encode_headers_called_ : 1;
};

/**
 * Wrapper for a stream decoder filter.
 */
struct ActiveStreamDecoderFilter : public ActiveStreamFilterBase,
                                   public StreamDecoderFilterCallbacks,
                                   LinkedObject<ActiveStreamDecoderFilter> {
  ActiveStreamDecoderFilter(FilterManager& parent, StreamDecoderFilterSharedPtr filter,
                            bool dual_filter)
      : ActiveStreamFilterBase(parent, dual_filter), handle_(filter) {}

  // ActiveStreamFilterBase
  bool canContinue() override;
  Buffer::WatermarkBufferPtr createBuffer() override;
  Buffer::WatermarkBufferPtr& bufferedData() override;
  bool complete() override;
  bool has100Continueheaders() override { return false; }
  void do100ContinueHeaders() override { NOT_REACHED_GCOVR_EXCL_LINE; }
  void doHeaders(bool end_stream) override;
  void doData(bool end_stream) override;
  void doMetadata() override {
    if (saved_request_metadata_ != nullptr) {
      drainSavedRequestMetadata();
    }
  }
  void doTrailers() override;
  bool hasTrailers() override;

  void drainSavedRequestMetadata();
  // This function is called after the filter calls decodeHeaders() to drain accumulated metadata.
  void handleMetadataAfterHeadersCallback() override;

  // Http::StreamDecoderFilterCallbacks
  void addDecodedData(Buffer::Instance& data, bool streaming) override;
  void injectDecodedDataToFilterChain(Buffer::Instance& data, bool end_stream) override;
  RequestTrailerMap& addDecodedTrailers() override;
  MetadataMapVector& addDecodedMetadata() override;
  void continueDecoding() override;
  const Buffer::Instance* decodingBuffer() override;

  void modifyDecodingBuffer(std::function<void(Buffer::Instance&)> callback) override;

  void sendLocalReply(Code code, absl::string_view body,
                      std::function<void(ResponseHeaderMap& headers)> modify_headers,
                      const absl::optional<Grpc::Status::GrpcStatus> grpc_status,
                      absl::string_view details) override;
  void setContinueHeaders(Http::ResponseHeaderMapPtr&& response_headers) override;
  void setResponseHeaders(Http::ResponseHeaderMapPtr&& response_headers) override;
  void setResponseTrailers(Http::ResponseTrailerMapPtr&& response_trailers) override;
  // Http::RequestHeaderMap* requestHeaders() override { parent_.filter_manager_callbacks_.requestHeaders(); }
  // Http::RequestTrailerMap* requestTrailers() override { parent_.filter_manager_callbacks_.requestTrailers(); }
  Http::ResponseHeaderMap* continueHeaders() override;
  Http::ResponseHeaderMap* responseHeaders() override;
  Http::ResponseTrailerMap* responseTrailers() override;
  void encode100ContinueHeaders(ResponseHeaderMapPtr&& headers) override;
  void encode100ContinueHeaders(ResponseHeaderMap& headers) override;
  void encodeHeaders(ResponseHeaderMapPtr&& headers, bool end_stream) override;
  void encodeHeaders(ResponseHeaderMap& headers, bool end_stream) override;
  void encodeData(Buffer::Instance& data, bool end_stream) override;
  void encodeTrailers(ResponseTrailerMapPtr&& trailers) override;
  void encodeTrailers(ResponseTrailerMap& trailers) override;
  void encodeMetadata(MetadataMapPtr&& metadata_map_ptr) override;
  void onDecoderFilterAboveWriteBufferHighWatermark() override;
  void onDecoderFilterBelowWriteBufferLowWatermark() override;
  void addDownstreamWatermarkCallbacks(DownstreamWatermarkCallbacks& watermark_callbacks) override;
  void
  removeDownstreamWatermarkCallbacks(DownstreamWatermarkCallbacks& watermark_callbacks) override;
  void setDecoderBufferLimit(uint32_t limit) override;
  uint32_t decoderBufferLimit() override;
  bool recreateStream() override;

  void addUpstreamSocketOptions(const Network::Socket::OptionsSharedPtr& options) override;

  Network::Socket::OptionsSharedPtr getUpstreamSocketOptions() const override;

  // Each decoder filter instance checks if the request passed to the filter is gRPC
  // so that we can issue gRPC local responses to gRPC requests. Filter's decodeHeaders()
  // called here may change the content type, so we must check it before the call.
  FilterHeadersStatus decodeHeaders(RequestHeaderMap& headers, bool end_stream) {
    is_grpc_request_ = Grpc::Common::isGrpcRequestHeaders(headers);
    FilterHeadersStatus status = handle_->decodeHeaders(headers, end_stream);
    if (end_stream) {
      handle_->decodeComplete();
    }
    return status;
  }

  void requestDataTooLarge();
  void requestDataDrained();

  void requestRouteConfigUpdate(
      Http::RouteConfigUpdatedCallbackSharedPtr route_config_updated_cb) override;
  absl::optional<Router::ConfigConstSharedPtr> routeConfig() override;

  StreamDecoderFilterSharedPtr handle_;
  bool is_grpc_request_{};
};

using ActiveStreamDecoderFilterPtr = std::unique_ptr<ActiveStreamDecoderFilter>;

/**
 * Wrapper for a stream encoder filter.
 */
struct ActiveStreamEncoderFilter : public ActiveStreamFilterBase,
                                   public StreamEncoderFilterCallbacks,
                                   LinkedObject<ActiveStreamEncoderFilter> {
  ActiveStreamEncoderFilter(FilterManager& parent, StreamEncoderFilterSharedPtr filter,
                            bool dual_filter)
      : ActiveStreamFilterBase(parent, dual_filter), handle_(filter) {}

  // ActiveStreamFilterBase
  bool canContinue() override { return true; }
  Buffer::WatermarkBufferPtr createBuffer() override;
  Buffer::WatermarkBufferPtr& bufferedData() override;
  bool complete() override;
  bool has100Continueheaders() override;
  void do100ContinueHeaders() override;
  void doHeaders(bool end_stream) override;
  void doData(bool end_stream) override;
  void drainSavedResponseMetadata();
  void handleMetadataAfterHeadersCallback() override;

  void doMetadata() override {
    if (saved_response_metadata_ != nullptr) {
      drainSavedResponseMetadata();
    }
  }
  void doTrailers() override;
  bool hasTrailers() override;

  // Http::StreamEncoderFilterCallbacks
  void addEncodedData(Buffer::Instance& data, bool streaming) override;
  void injectEncodedDataToFilterChain(Buffer::Instance& data, bool end_stream) override;
  ResponseTrailerMap& addEncodedTrailers() override;
  void addEncodedMetadata(MetadataMapPtr&& metadata_map) override;
  void onEncoderFilterAboveWriteBufferHighWatermark() override;
  void onEncoderFilterBelowWriteBufferLowWatermark() override;
  void setEncoderBufferLimit(uint32_t limit) override;
  uint32_t encoderBufferLimit() override;
  void continueEncoding() override;
  const Buffer::Instance* encodingBuffer() override;
  void modifyEncodingBuffer(std::function<void(Buffer::Instance&)> callback) override;
  Http1StreamEncoderOptionsOptRef http1StreamEncoderOptions() override;

  void responseDataTooLarge();
  void responseDataDrained();

  StreamEncoderFilterSharedPtr handle_;
};

using ActiveStreamEncoderFilterPtr = std::unique_ptr<ActiveStreamEncoderFilter>;

/**
 * Callbacks invoked by the FilterManager to pass filter data/events back to the caller.
 */
class FilterManagerCallbacks {
public:
  virtual ~FilterManagerCallbacks() = default;

  /**
   * Called when the provided headers have been encoded by all the filters in the chain.
   * @param response_headers the encoded headers.
   * @param end_stream whether this is a header only response.
   */
  virtual void encodeHeaders(ResponseHeaderMap& response_headers, bool end_stream) PURE;

  /**
   * Called when the provided 100 Continue headers have been encoded by all the filters in the
   * chain.
   * @param response_headers the encoded headers.
   */
  virtual void encode100ContinueHeaders(ResponseHeaderMap& response_headers) PURE;

  /**
   * Called when the provided data has been encoded by all filters in the chain.
   * @param data the encoded data.
   * @param end_stream whether this is the end of the response.
   */
  virtual void encodeData(Buffer::Instance& data, bool end_stream) PURE;

  /**
   * Called when the provided trailers have been encoded by all filters in the chain.
   * @param trailers the encoded trailers.
   */
  virtual void encodeTrailers(ResponseTrailerMap& trailers) PURE;

  /**
   * Called when the provided metadata has been encoded by all filters in the chain.
   * @param trailers the encoded trailers.
   */
  virtual void encodeMetadata(MetadataMapVector& metadata) PURE;

  /**
   * Injects request trailers into a stream that originally did not have request trailers.
   */
  virtual void setRequestTrailers(RequestTrailerMapPtr&& request_trailers) PURE;

  /**
   * Passes ownership of received continue headers to the parent. This may be called multiple times
   * in the case of multiple upstream calls.
   */
  virtual void setContinueHeaders(ResponseHeaderMapPtr&& response_headers) PURE;

  /**
   * Passes ownership of received response headers to the parent. This may be called multiple times
   * in the case of multiple upstream calls.
   */
  virtual void setResponseHeaders(ResponseHeaderMapPtr&& response_headers) PURE;

  /**
   * Passes ownership of received response trailers to the parent. This may be called multiple times
   * in the case of multiple upstream calls.
   */
  virtual void setResponseTrailers(ResponseTrailerMapPtr&& response_trailers) PURE;

<<<<<<< HEAD
  /**
   * The downstream request headers if set.
   */
  virtual RequestHeaderMap* requestHeaders() PURE;
=======
  // TODO(snowp): We should consider moving filter access to headers/trailers to happen via the
  // callbacks instead of via the encode/decode callbacks on the filters.

  /**
   * The downstream request headers if set.
   */
  virtual RequestHeaderMapOptRef requestHeaders() PURE;
>>>>>>> 8abe7c40

  /**
   * The downstream request trailers if present.
   */
<<<<<<< HEAD
  virtual RequestTrailerMap* requestTrailers() PURE;

  /**
   * Retrieves a pointer to the continue headers set via setResponseHeaders.
   */
  virtual ResponseHeaderMap* continueHeaders() PURE;

  /**
   * Retrieves a pointer to the response headers set via setResponseHeaders.
   */
  virtual ResponseHeaderMap* responseHeaders() PURE;

  /**
   * Retrieves a pointer to the response trailers set via setResponseTrailers.
   */
  virtual ResponseTrailerMap* responseTrailers() PURE;
=======
  virtual RequestTrailerMapOptRef requestTrailers() PURE;

  /**
   * Retrieves a pointer to the continue headers set via the call to setContinueHeaders.
   */
  virtual ResponseHeaderMapOptRef continueHeaders() PURE;

  /**
   * Retrieves a pointer to the response headers set via the last call to setResponseHeaders.
   * Note that response headers might be set multiple times (e.g. if a local reply is issued after
   * headers have been received but before headers have been encoded), so it is not safe in general
   * to assume that any set of headers will be valid for the duration of a stream.
   */
  virtual ResponseHeaderMapOptRef responseHeaders() PURE;

  /**
   * Retrieves a pointer to the last response trailers set via setResponseTrailers.
   * Note that response trailers might be set multiple times, so it is not safe in general to assume
   * that any set of trailers will be valid for the duration of the stream.
   */
  virtual ResponseTrailerMapOptRef responseTrailers() PURE;
>>>>>>> 8abe7c40

  /**
   * Called after encoding has completed.
   */
  virtual void endStream() PURE;

  /**
   * Called when the stream write buffer is no longer above the low watermark.
   */
  virtual void onDecoderFilterBelowWriteBufferLowWatermark() PURE;

  /**
   * Called when the stream write buffer is above above the high watermark.
   */
  virtual void onDecoderFilterAboveWriteBufferHighWatermark() PURE;

  /**
   * Called when the FilterManager creates an Upgrade filter chain.
   */
  virtual void upgradeFilterChainCreated() PURE;

  /**
   * Called when request activity indicates that the request timeout should be disarmed.
   */
  virtual void disarmRequestTimeout() PURE;

  /**
   * Called when stream activity indicates that the stream idle timeout should be reset.
   */
  virtual void resetIdleTimer() PURE;

  /**
   * Called when the stream should be re-created, e.g. for an internal redirect.
   */
  virtual void recreateStream(StreamInfo::FilterStateSharedPtr filter_state) PURE;

  /**
   * Called when the stream should be reset.
   */
  virtual void resetStream() PURE;

  /**
   * Returns the upgrade map for the current route entry.
   */
  virtual const Router::RouteEntry::UpgradeMap* upgradeMap() PURE;

  /**
   * Returns the cluster info for the current route entry.
   */
  virtual Upstream::ClusterInfoConstSharedPtr clusterInfo() PURE;

  /**
   * Returns the current route.
   */
  virtual Router::RouteConstSharedPtr route(const Router::RouteCallback& cb) PURE;

  /**
   * Clears the cached route.
   */
  virtual void clearRouteCache() PURE;

  /**
   * Returns the current route configuration.
   */
  virtual absl::optional<Router::ConfigConstSharedPtr> routeConfig() PURE;

  /**
   * Update the current route configuration.
   */
  virtual void
  requestRouteConfigUpdate(Event::Dispatcher& thread_local_dispatcher,
                           Http::RouteConfigUpdatedCallbackSharedPtr route_config_updated_cb) PURE;

  /**
   * Returns the current active span.
   */
  virtual Tracing::Span& activeSpan() PURE;

  // TODO(snowp): It might make more sense to pass (optional?) counters to the FM instead of
  // calling back out to the AS to record them.
  /**
   * Called when a stream fails due to the response data being too large.
   */
  virtual void onResponseDataTooLarge() PURE;

  /**
   * Called when a stream fails due to the request data being too large.
   */
  virtual void onRequestDataTooLarge() PURE;

  /**
   * Returns the Http1StreamEncoderOptions associated with the response encoder.
   */
  virtual Http1StreamEncoderOptionsOptRef http1StreamEncoderOptions() PURE;

  /**
   * Called when a local reply is made by the filter manager.
   * @param code the response code of the local reply.
   */
  virtual void onLocalReply(Code code) PURE;

  /**
   * Returns the tracing configuration to use for this stream.
   */
  virtual Tracing::Config& tracingConfig() PURE;

  /**
   * Returns the tracked scope to use for this stream.
   */
  virtual const ScopeTrackedObject& scope() PURE;
};

/**
 * FilterManager manages decoding a request through a series of decoding filter and the encoding
 * of the resulting response.
 */
class FilterManager : public ScopeTrackedObject,
                      FilterChainFactoryCallbacks,
                      Logger::Loggable<Logger::Id::http> {
public:
  FilterManager(FilterManagerCallbacks& filter_manager_callbacks, Event::Dispatcher& dispatcher,
                const Network::Connection& connection, uint64_t stream_id, bool proxy_100_continue,
                uint32_t buffer_limit, FilterChainFactory& filter_chain_factory,
                const LocalReply::LocalReply& local_reply, Http::Protocol protocol,
                TimeSource& time_source, StreamInfo::FilterStateSharedPtr parent_filter_state,
                StreamInfo::FilterState::LifeSpan filter_state_life_span)
      : filter_manager_callbacks_(filter_manager_callbacks), dispatcher_(dispatcher),
        connection_(connection), stream_id_(stream_id), proxy_100_continue_(proxy_100_continue),
        buffer_limit_(buffer_limit), filter_chain_factory_(filter_chain_factory),
        local_reply_(local_reply),
        stream_info_(protocol, time_source, parent_filter_state, filter_state_life_span) {}
  ~FilterManager() override {
    ASSERT(state_.destroyed_);
<<<<<<< HEAD
    for (const auto& log_handler : access_log_handlers_) {
      log_handler->log(filter_manager_callbacks_.requestHeaders(),
                       filter_manager_callbacks_.responseHeaders(),
                       filter_manager_callbacks_.responseTrailers(), stream_info_);
    }

=======
>>>>>>> 8abe7c40
    ASSERT(state_.filter_call_state_ == 0);
  }

  bool decodeComplete() {
    // TODO(snowp): Add another state variable?
    return  true;
  }

  // ScopeTrackedObject
  void dumpState(std::ostream& os, int indent_level = 0) const override {
    const char* spaces = spacesForLevel(indent_level);
    os << spaces << "FilterManager " << this << DUMP_MEMBER(state_.has_continue_headers_)
       << DUMP_MEMBER(state_.decoding_headers_only_) << DUMP_MEMBER(state_.encoding_headers_only_)
       << "\n";

<<<<<<< HEAD
    DUMP_DETAILS(filter_manager_callbacks_.requestHeaders());
    DUMP_DETAILS(filter_manager_callbacks_.requestTrailers());
    DUMP_DETAILS(filter_manager_callbacks_.responseHeaders());
    DUMP_DETAILS(filter_manager_callbacks_.responseTrailers());
=======
    DUMP_OPT_REF_DETAILS(filter_manager_callbacks_.requestHeaders());
    DUMP_OPT_REF_DETAILS(filter_manager_callbacks_.requestTrailers());
    DUMP_OPT_REF_DETAILS(filter_manager_callbacks_.responseHeaders());
    DUMP_OPT_REF_DETAILS(filter_manager_callbacks_.responseTrailers());
>>>>>>> 8abe7c40
    DUMP_DETAILS(&stream_info_);
  }

  // Http::FilterChainFactoryCallbacks
  void addStreamDecoderFilter(StreamDecoderFilterSharedPtr filter) override {
    addStreamDecoderFilterWorker(filter, false);
  }
  void addStreamEncoderFilter(StreamEncoderFilterSharedPtr filter) override {
    addStreamEncoderFilterWorker(filter, false);
  }
  void addStreamFilter(StreamFilterSharedPtr filter) override {
    addStreamDecoderFilterWorker(filter, true);
    addStreamEncoderFilterWorker(filter, true);
  }
  void addAccessLogHandler(AccessLog::InstanceSharedPtr handler) override;

  void log() {
    RequestHeaderMap* request_headers = nullptr;
    if (filter_manager_callbacks_.requestHeaders()) {
      request_headers = &filter_manager_callbacks_.requestHeaders()->get();
    }
    ResponseHeaderMap* response_headers = nullptr;
    if (filter_manager_callbacks_.responseHeaders()) {
      response_headers = &filter_manager_callbacks_.responseHeaders()->get();
    }
    ResponseTrailerMap* response_trailers = nullptr;
    if (filter_manager_callbacks_.responseTrailers()) {
      response_trailers = &filter_manager_callbacks_.responseTrailers()->get();
    }

    for (const auto& log_handler : access_log_handlers_) {
      log_handler->log(request_headers, response_headers, response_trailers, stream_info_);
    }
  }

  void destroyFilters() {
    state_.destroyed_ = true;

    for (auto& filter : decoder_filters_) {
      filter->handle_->onDestroy();
    }

    for (auto& filter : encoder_filters_) {
      // Do not call on destroy twice for dual registered filters.
      if (!filter->dual_filter_) {
        filter->handle_->onDestroy();
      }
    }
  }

  /**
   * Decodes the provided headers starting at the first filter in the chain.
   * @param headers the headers to decode.
   * @param end_stream whether the request is header only.
   */
  void decodeHeaders(RequestHeaderMap& headers, bool end_stream) {
    decodeHeaders(nullptr, headers, end_stream);
  }

  /**
   * Decodes the provided data starting at the first filter in the chain.
   * @param data the data to decode.
   * @param end_stream whether this data is the end of the request.
   */
  void decodeData(Buffer::Instance& data, bool end_stream) {
    decodeData(nullptr, data, end_stream, FilterIterationStartState::CanStartFromCurrent);
  }

  /**
   * Decodes the provided trailers starting at the first filter in the chain.
   * @param trailers the trailers to decode.
   */
  void decodeTrailers(RequestTrailerMap& trailers) { decodeTrailers(nullptr, trailers); }

  /**
   * Decodes the provided metadata starting at the first filter in the chain.
   * @param metadata_map the metadata to decode.
   */
  void decodeMetadata(MetadataMap& metadata_map) { decodeMetadata(nullptr, metadata_map); }

  // TODO(snowp): Make private as filter chain construction is moved into FM.
  void addStreamDecoderFilterWorker(StreamDecoderFilterSharedPtr filter, bool dual_filter);
  void addStreamEncoderFilterWorker(StreamEncoderFilterSharedPtr filter, bool dual_filter);

  void disarmRequestTimeout();

  /**
   * If end_stream is true, marks decoding as complete. This is a noop if end_stream is false.
   * @param end_stream whether decoding is complete.
   */
  void maybeEndDecode(bool end_stream);

  /**
   * If end_stream is true, marks encoding as complete. This is a noop if end_stream is false.
   * @param end_stream whether encoding is complete.
   */
  void maybeEndEncode(bool end_stream);

  void sendLocalReply(bool is_grpc_request, Code code, absl::string_view body,
                      const std::function<void(ResponseHeaderMap& headers)>& modify_headers,
                      const absl::optional<Grpc::Status::GrpcStatus> grpc_status,
                      absl::string_view details);
  /**
   * Sends a local reply by constructing a response and passing it through all the encoder
   * filters. The resulting response will be passed out via the FilterManagerCallbacks.
   */
  void sendLocalReplyViaFilterChain(
      bool is_grpc_request, Code code, absl::string_view body,
      const std::function<void(ResponseHeaderMap& headers)>& modify_headers, bool is_head_request,
      const absl::optional<Grpc::Status::GrpcStatus> grpc_status, absl::string_view details);

  /**
   * Sends a local reply by constructing a response and skipping the encoder filters. The
   * resulting response will be passed out via the FilterManagerCallbacks.
   */
  void sendDirectLocalReply(Code code, absl::string_view body,
                            const std::function<void(ResponseHeaderMap& headers)>& modify_headers,
                            bool is_head_request,
                            const absl::optional<Grpc::Status::GrpcStatus> grpc_status);

  // Possibly increases buffer_limit_ to the value of limit.
  void setBufferLimit(uint32_t limit);

  /**
   * @return bool whether any above high watermark triggers are currently active
   */
  bool aboveHighWatermark() { return high_watermark_count_ != 0; }

  // Pass on watermark callbacks to watermark subscribers. This boils down to passing watermark
  // events for this stream and the downstream connection to the router filter.
  void callHighWatermarkCallbacks();
  void callLowWatermarkCallbacks();

  void requestHeadersInitialized() {
    if (Http::Headers::get().MethodValues.Head ==
<<<<<<< HEAD
        filter_manager_callbacks_.requestHeaders()->getMethodValue()) {
=======
        filter_manager_callbacks_.requestHeaders()->get().getMethodValue()) {
>>>>>>> 8abe7c40
      state_.is_head_request_ = true;
    }
  }

  /**
   * Marks local processing as complete.
   */
  void setLocalComplete() { state_.local_complete_ = true; }

  /**
   * Whether the filters have been destroyed.
   */
  bool destroyed() const { return state_.destroyed_; }

  /**
   * Whether remote processing has been marked as complete.
   */
  bool remoteComplete() const { return state_.remote_complete_; }

  /**
   * Instructs the FilterManager to not create a filter chain. This makes it possible to issue
   * a local reply without the overhead of creating and traversing the filters.
   */
  void skipFilterChainCreation() {
    ASSERT(!state_.created_filter_chain_);
    state_.created_filter_chain_ = true;
  }

  // TODO(snowp): This should probably return a StreamInfo instead of the impl.
  StreamInfo::StreamInfoImpl& streamInfo() { return stream_info_; }
  const StreamInfo::StreamInfoImpl& streamInfo() const { return stream_info_; }

  // Set up the Encoder/Decoder filter chain.
  bool createFilterChain();

  const Network::Connection* connection() const { return &connection_; }

  uint64_t streamId() const { return stream_id_; }

private:
  // Indicates which filter to start the iteration with.
  enum class FilterIterationStartState { AlwaysStartFromNext, CanStartFromCurrent };

  // Returns the encoder filter to start iteration with.
  std::list<ActiveStreamEncoderFilterPtr>::iterator
  commonEncodePrefix(ActiveStreamEncoderFilter* filter, bool end_stream,
                     FilterIterationStartState filter_iteration_start_state);
  // Returns the decoder filter to start iteration with.
  std::list<ActiveStreamDecoderFilterPtr>::iterator
  commonDecodePrefix(ActiveStreamDecoderFilter* filter,
                     FilterIterationStartState filter_iteration_start_state);
  void addDecodedData(ActiveStreamDecoderFilter& filter, Buffer::Instance& data, bool streaming);
  RequestTrailerMap& addDecodedTrailers();
  MetadataMapVector& addDecodedMetadata();
  // Helper function for the case where we have a header only request, but a filter adds a body
  // to it.
  void maybeContinueDecoding(
      const std::list<ActiveStreamDecoderFilterPtr>::iterator& maybe_continue_data_entry);
  void decodeHeaders(ActiveStreamDecoderFilter* filter, RequestHeaderMap& headers, bool end_stream);
  // Sends data through decoding filter chains. filter_iteration_start_state indicates which
  // filter to start the iteration with.
  void decodeData(ActiveStreamDecoderFilter* filter, Buffer::Instance& data, bool end_stream,
                  FilterIterationStartState filter_iteration_start_state);
  void decodeTrailers(ActiveStreamDecoderFilter* filter, RequestTrailerMap& trailers);
  void decodeMetadata(ActiveStreamDecoderFilter* filter, MetadataMap& metadata_map);
  void addEncodedData(ActiveStreamEncoderFilter& filter, Buffer::Instance& data, bool streaming);
  ResponseTrailerMap& addEncodedTrailers();
  void encode100ContinueHeaders(ActiveStreamEncoderFilter* filter, ResponseHeaderMap& headers);
  // As with most of the encode functions, this runs encodeHeaders on various
  // filters before calling encodeHeadersInternal which does final header munging and passes the
  // headers to the encoder.
  void maybeContinueEncoding(
      const std::list<ActiveStreamEncoderFilterPtr>::iterator& maybe_continue_data_entry);
  void encodeHeaders(ActiveStreamEncoderFilter* filter, ResponseHeaderMap& headers,
                     bool end_stream);
  // Sends data through encoding filter chains. filter_iteration_start_state indicates which
  // filter to start the iteration with, and finally calls encodeDataInternal
  // to update stats, do end stream bookkeeping, and send the data to encoder.
  void encodeData(ActiveStreamEncoderFilter* filter, Buffer::Instance& data, bool end_stream,
                  FilterIterationStartState filter_iteration_start_state);
  void encodeTrailers(ActiveStreamEncoderFilter* filter, ResponseTrailerMap& trailers);
  void encodeMetadata(ActiveStreamEncoderFilter* filter, MetadataMapPtr&& metadata_map_ptr);

  // Returns true if new metadata is decoded. Otherwise, returns false.
  bool processNewlyAddedMetadata();

  // Returns true if filter has stopped iteration for all frame types. Otherwise, returns false.
  // filter_streaming is the variable to indicate if stream is streaming, and its value may be
  // changed by the function.
  bool handleDataIfStopAll(ActiveStreamFilterBase& filter, Buffer::Instance& data,
                           bool& filter_streaming);

  MetadataMapVector* getRequestMetadataMapVector() {
    if (request_metadata_map_vector_ == nullptr) {
      request_metadata_map_vector_ = std::make_unique<MetadataMapVector>();
    }
    return request_metadata_map_vector_.get();
  }

  FilterManagerCallbacks& filter_manager_callbacks_;
  Event::Dispatcher& dispatcher_;
  const Network::Connection& connection_;
  const uint64_t stream_id_;
  const bool proxy_100_continue_;

  std::list<ActiveStreamDecoderFilterPtr> decoder_filters_;
  std::list<ActiveStreamEncoderFilterPtr> encoder_filters_;
  std::list<AccessLog::InstanceSharedPtr> access_log_handlers_;

  // Stores metadata added in the decoding filter that is being processed. Will be cleared before
  // processing the next filter. The storage is created on demand. We need to store metadata
  // temporarily in the filter in case the filter has stopped all while processing headers.
  std::unique_ptr<MetadataMapVector> request_metadata_map_vector_;
  Buffer::WatermarkBufferPtr buffered_response_data_;
  Buffer::WatermarkBufferPtr buffered_request_data_;
  uint32_t buffer_limit_{0};
  uint32_t high_watermark_count_{0};
  std::list<DownstreamWatermarkCallbacks*> watermark_callbacks_;
  Network::Socket::OptionsSharedPtr upstream_options_ =
      std::make_shared<Network::Socket::Options>();

  FilterChainFactory& filter_chain_factory_;
  const LocalReply::LocalReply& local_reply_;
  StreamInfo::StreamInfoImpl stream_info_;
  // TODO(snowp): Once FM has been moved to its own file we'll make these private classes of FM,
  // at which point they no longer need to be friends.
  friend ActiveStreamFilterBase;
  friend ActiveStreamDecoderFilter;
  friend ActiveStreamEncoderFilter;

  /**
   * Flags that keep track of which filter calls are currently in progress.
   */
  // clang-format off
    struct FilterCallState {
      static constexpr uint32_t DecodeHeaders   = 0x01;
      static constexpr uint32_t DecodeData      = 0x02;
      static constexpr uint32_t DecodeTrailers  = 0x04;
      static constexpr uint32_t EncodeHeaders   = 0x08;
      static constexpr uint32_t EncodeData      = 0x10;
      static constexpr uint32_t EncodeTrailers  = 0x20;
      // Encode100ContinueHeaders is a bit of a special state as 100 continue
      // headers may be sent during request processing. This state is only used
      // to verify we do not encode100Continue headers more than once per
      // filter.
      static constexpr uint32_t Encode100ContinueHeaders  = 0x40;
      // Used to indicate that we're processing the final [En|De]codeData frame,
      // i.e. end_stream = true
      static constexpr uint32_t LastDataFrame = 0x80;
    };
  // clang-format on

  struct State {
    State()
        : remote_complete_(false), local_complete_(false), has_continue_headers_(false),
          created_filter_chain_(false), is_head_request_(false),
          non_100_response_headers_encoded_(false) {}

    uint32_t filter_call_state_{0};

    bool remote_complete_ : 1;
    bool local_complete_ : 1; // This indicates that local is complete prior to filter processing.
                              // A filter can still stop the stream from being complete as seen
                              // by the codec.
    // By default, we will assume there are no 100-Continue headers. If encode100ContinueHeaders
    // is ever called, this is set to true so commonContinue resumes processing the 100-Continue.
    bool has_continue_headers_ : 1;
    bool created_filter_chain_ : 1;
    bool is_head_request_ : 1;
    // Tracks if headers other than 100-Continue have been encoded to the codec.
    bool non_100_response_headers_encoded_ : 1;

    // The following 3 members are booleans rather than part of the space-saving bitfield as they
    // are passed as arguments to functions expecting bools. Extend State using the bitfield
    // where possible.
    bool encoder_filters_streaming_{true};
    bool decoder_filters_streaming_{true};
    bool destroyed_{false};
    // Whether a filter has indicated that the response should be treated as a headers only
    // response.
    bool encoding_headers_only_{false};
    // Whether a filter has indicated that the request should be treated as a headers only
    // request.
    bool decoding_headers_only_{false};

    // Used to track which filter is the latest filter that has received data.
    ActiveStreamEncoderFilter* latest_data_encoding_filter_{};
    ActiveStreamDecoderFilter* latest_data_decoding_filter_{};
  };

  State state_;
};

} // namespace Http
} // namespace Envoy<|MERGE_RESOLUTION|>--- conflicted
+++ resolved
@@ -340,12 +340,6 @@
    */
   virtual void setResponseTrailers(ResponseTrailerMapPtr&& response_trailers) PURE;
 
-<<<<<<< HEAD
-  /**
-   * The downstream request headers if set.
-   */
-  virtual RequestHeaderMap* requestHeaders() PURE;
-=======
   // TODO(snowp): We should consider moving filter access to headers/trailers to happen via the
   // callbacks instead of via the encode/decode callbacks on the filters.
 
@@ -353,29 +347,10 @@
    * The downstream request headers if set.
    */
   virtual RequestHeaderMapOptRef requestHeaders() PURE;
->>>>>>> 8abe7c40
 
   /**
    * The downstream request trailers if present.
    */
-<<<<<<< HEAD
-  virtual RequestTrailerMap* requestTrailers() PURE;
-
-  /**
-   * Retrieves a pointer to the continue headers set via setResponseHeaders.
-   */
-  virtual ResponseHeaderMap* continueHeaders() PURE;
-
-  /**
-   * Retrieves a pointer to the response headers set via setResponseHeaders.
-   */
-  virtual ResponseHeaderMap* responseHeaders() PURE;
-
-  /**
-   * Retrieves a pointer to the response trailers set via setResponseTrailers.
-   */
-  virtual ResponseTrailerMap* responseTrailers() PURE;
-=======
   virtual RequestTrailerMapOptRef requestTrailers() PURE;
 
   /**
@@ -397,7 +372,6 @@
    * that any set of trailers will be valid for the duration of the stream.
    */
   virtual ResponseTrailerMapOptRef responseTrailers() PURE;
->>>>>>> 8abe7c40
 
   /**
    * Called after encoding has completed.
@@ -531,15 +505,6 @@
         stream_info_(protocol, time_source, parent_filter_state, filter_state_life_span) {}
   ~FilterManager() override {
     ASSERT(state_.destroyed_);
-<<<<<<< HEAD
-    for (const auto& log_handler : access_log_handlers_) {
-      log_handler->log(filter_manager_callbacks_.requestHeaders(),
-                       filter_manager_callbacks_.responseHeaders(),
-                       filter_manager_callbacks_.responseTrailers(), stream_info_);
-    }
-
-=======
->>>>>>> 8abe7c40
     ASSERT(state_.filter_call_state_ == 0);
   }
 
@@ -555,17 +520,10 @@
        << DUMP_MEMBER(state_.decoding_headers_only_) << DUMP_MEMBER(state_.encoding_headers_only_)
        << "\n";
 
-<<<<<<< HEAD
-    DUMP_DETAILS(filter_manager_callbacks_.requestHeaders());
-    DUMP_DETAILS(filter_manager_callbacks_.requestTrailers());
-    DUMP_DETAILS(filter_manager_callbacks_.responseHeaders());
-    DUMP_DETAILS(filter_manager_callbacks_.responseTrailers());
-=======
     DUMP_OPT_REF_DETAILS(filter_manager_callbacks_.requestHeaders());
     DUMP_OPT_REF_DETAILS(filter_manager_callbacks_.requestTrailers());
     DUMP_OPT_REF_DETAILS(filter_manager_callbacks_.responseHeaders());
     DUMP_OPT_REF_DETAILS(filter_manager_callbacks_.responseTrailers());
->>>>>>> 8abe7c40
     DUMP_DETAILS(&stream_info_);
   }
 
@@ -701,11 +659,7 @@
 
   void requestHeadersInitialized() {
     if (Http::Headers::get().MethodValues.Head ==
-<<<<<<< HEAD
-        filter_manager_callbacks_.requestHeaders()->getMethodValue()) {
-=======
         filter_manager_callbacks_.requestHeaders()->get().getMethodValue()) {
->>>>>>> 8abe7c40
       state_.is_head_request_ = true;
     }
   }
