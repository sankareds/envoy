--- conflicted
+++ resolved
@@ -24,13 +24,8 @@
 // being multiplexed together by ADS.
 class DeltaSubscriptionState : public Logger::Loggable<Logger::Id::config> {
 public:
-<<<<<<< HEAD
-  DeltaSubscriptionState(std::string type_url, SubscriptionCallbacks& callbacks,
+  DeltaSubscriptionState(std::string type_url, UntypedConfigUpdateCallbacks& watch_map,
                          const LocalInfo::LocalInfo& local_info, Event::Dispatcher& dispatcher);
-=======
-  DeltaSubscriptionState(std::string type_url, UntypedConfigUpdateCallbacks& watch_map,
-                         const LocalInfo::LocalInfo& local_info);
->>>>>>> 3f9fbe67
 
   // Update which resources we're interested in subscribing to.
   void updateSubscriptionInterest(const std::set<std::string>& cur_added,
@@ -95,14 +90,8 @@
   // names we are currently interested in. Those in the waitingForServer state currently don't have
   // any version for that resource: we need to inform the server if we lose interest in them, but we
   // also need to *not* include them in the initial_resource_versions map upon a reconnect.
-<<<<<<< HEAD
-  std::unordered_map<std::string, ResourceState> resource_state_;
-
-  // The keys of resource_state_. Only tracked separately because std::map does not provide an
-=======
-  absl::node_hash_map<std::string, ResourceVersion> resource_versions_;
+  absl::node_hash_map<std::string, ResourceState> resource_state_;
   // The keys of resource_versions_. Only tracked separately because std::map does not provide an
->>>>>>> 3f9fbe67
   // iterator into just its keys, e.g. for use in std::set_difference.
   std::set<std::string> resource_names_;
 
