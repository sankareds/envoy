--- conflicted
+++ resolved
@@ -65,13 +65,8 @@
 
   struct SubscriptionStuff {
     SubscriptionStuff(const std::string& type_url, const LocalInfo::LocalInfo& local_info,
-<<<<<<< HEAD
-                      Event::Dispatcher& dispatcher)
-        : sub_state_(type_url, watch_map_, local_info, dispatcher) {}
-=======
-                      const bool use_namespace_matching)
-        : watch_map_(use_namespace_matching), sub_state_(type_url, watch_map_, local_info) {}
->>>>>>> 3f9fbe67
+                      const bool use_namespace_matching, Event::Dispatcher& dispatcher)
+        : watch_map_(use_namespace_matching), sub_state_(type_url, watch_map_, local_info, dispatcher) {}
 
     WatchMap watch_map_;
     DeltaSubscriptionState sub_state_;
