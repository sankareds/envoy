#include "common/config/delta_subscription_state.h"

#include "envoy/event/dispatcher.h"
#include "envoy/service/discovery/v3/discovery.pb.h"

#include "common/common/assert.h"
#include "common/common/hash.h"
#include "common/config/utility.h"

namespace Envoy {
namespace Config {

DeltaSubscriptionState::DeltaSubscriptionState(std::string type_url,
<<<<<<< HEAD
                                               SubscriptionCallbacks& callbacks,
                                               const LocalInfo::LocalInfo& local_info,
                                               Event::Dispatcher& dispatcher)
    : type_url_(std::move(type_url)), callbacks_(callbacks), local_info_(local_info),
      dispatcher_(dispatcher) {}
=======
                                               UntypedConfigUpdateCallbacks& watch_map,
                                               const LocalInfo::LocalInfo& local_info)
    : type_url_(std::move(type_url)), watch_map_(watch_map), local_info_(local_info) {}
>>>>>>> 3f9fbe67

void DeltaSubscriptionState::updateSubscriptionInterest(const std::set<std::string>& cur_added,
                                                        const std::set<std::string>& cur_removed) {
  for (const auto& a : cur_added) {
    setResourceWaitingForServer(a);
    // If interest in a resource is removed-then-added (all before a discovery request
    // can be sent), we must treat it as a "new" addition: our user may have forgotten its
    // copy of the resource after instructing us to remove it, and need to be reminded of it.
    names_removed_.erase(a);
    names_added_.insert(a);
  }
  for (const auto& r : cur_removed) {
    removeResourceState(r);
    // Ideally, when interest in a resource is added-then-removed in between requests,
    // we would avoid putting a superfluous "unsubscribe [resource that was never subscribed]"
    // in the request. However, the removed-then-added case *does* need to go in the request,
    // and due to how we accomplish that, it's difficult to distinguish remove-add-remove from
    // add-remove (because "remove-add" has to be treated as equivalent to just "add").
    names_added_.erase(r);
    names_removed_.insert(r);
  }
}

// Not having sent any requests yet counts as an "update pending" since you're supposed to resend
// the entirety of your interest at the start of a stream, even if nothing has changed.
bool DeltaSubscriptionState::subscriptionUpdatePending() const {
  return !names_added_.empty() || !names_removed_.empty() ||
         !any_request_sent_yet_in_current_stream_;
}

UpdateAck DeltaSubscriptionState::handleResponse(
    const envoy::service::discovery::v3::DeltaDiscoveryResponse& message) {
  // We *always* copy the response's nonce into the next request, even if we're going to make that
  // request a NACK by setting error_detail.
  UpdateAck ack(message.nonce(), type_url_);
  try {
    handleGoodResponse(message);
  } catch (const EnvoyException& e) {
    handleBadResponse(e, ack);
  }
  return ack;
}

void DeltaSubscriptionState::handleGoodResponse(
    const envoy::service::discovery::v3::DeltaDiscoveryResponse& message) {
  absl::flat_hash_set<std::string> names_added_removed;
  for (const auto& resource : message.resources()) {
    if (!names_added_removed.insert(resource.name()).second) {
      throw EnvoyException(
          fmt::format("duplicate name {} found among added/updated resources", resource.name()));
    }
    // DeltaDiscoveryResponses for unresolved aliases don't contain an actual resource
    if (!resource.has_resource() && resource.aliases_size() > 0) {
      continue;
    }
    if (message.type_url() != resource.resource().type_url()) {
      throw EnvoyException(fmt::format("type URL {} embedded in an individual Any does not match "
                                       "the message-wide type URL {} in DeltaDiscoveryResponse {}",
                                       resource.resource().type_url(), message.type_url(),
                                       message.DebugString()));
    }
  }
  for (const auto& name : message.removed_resources()) {
    if (!names_added_removed.insert(name).second) {
      throw EnvoyException(
          fmt::format("duplicate name {} found in the union of added+removed resources", name));
    }
  }
  watch_map_.onConfigUpdate(message.resources(), message.removed_resources(),
                            message.system_version_info());
  for (const auto& resource : message.resources()) {
    addResourceState(resource);
  }

  // If a resource is gone, there is no longer a meaningful version for it that makes sense to
  // provide to the server upon stream reconnect: either it will continue to not exist, in which
  // case saying nothing is fine, or the server will bring back something new, which we should
  // receive regardless (which is the logic that not specifying a version will get you).
  //
  // So, leave the version map entry present but blank. It will be left out of
  // initial_resource_versions messages, but will remind us to explicitly tell the server "I'm
  // cancelling my subscription" when we lose interest.
  for (const auto& resource_name : message.removed_resources()) {
    if (resource_names_.find(resource_name) != resource_names_.end()) {
      setResourceWaitingForServer(resource_name);
    }
  }
  ENVOY_LOG(debug, "Delta config for {} accepted with {} resources added, {} removed", type_url_,
            message.resources().size(), message.removed_resources().size());
}

void DeltaSubscriptionState::handleBadResponse(const EnvoyException& e, UpdateAck& ack) {
  // Note that error_detail being set is what indicates that a DeltaDiscoveryRequest is a NACK.
  ack.error_detail_.set_code(Grpc::Status::WellKnownGrpcStatus::Internal);
  ack.error_detail_.set_message(Config::Utility::truncateGrpcStatusMessage(e.what()));
  ENVOY_LOG(warn, "delta config for {} rejected: {}", type_url_, e.what());
  watch_map_.onConfigUpdateFailed(Envoy::Config::ConfigUpdateFailureReason::UpdateRejected, &e);
}

void DeltaSubscriptionState::handleEstablishmentFailure() {
  watch_map_.onConfigUpdateFailed(Envoy::Config::ConfigUpdateFailureReason::ConnectionFailure,
                                  nullptr);
}

envoy::service::discovery::v3::DeltaDiscoveryRequest
DeltaSubscriptionState::getNextRequestAckless() {
  envoy::service::discovery::v3::DeltaDiscoveryRequest request;
  if (!any_request_sent_yet_in_current_stream_) {
    any_request_sent_yet_in_current_stream_ = true;
    // initial_resource_versions "must be populated for first request in a stream".
    // Also, since this might be a new server, we must explicitly state *all* of our subscription
    // interest.
<<<<<<< HEAD
    for (auto const& resource : resource_state_) {
=======
    for (auto const& [resource_name, resource_version] : resource_versions_) {
>>>>>>> 3f9fbe67
      // Populate initial_resource_versions with the resource versions we currently have.
      // Resources we are interested in, but are still waiting to get any version of from the
      // server, do not belong in initial_resource_versions. (But do belong in new subscriptions!)
      if (!resource_version.waitingForServer()) {
        (*request.mutable_initial_resource_versions())[resource_name] = resource_version.version();
      }
      // As mentioned above, fill resource_names_subscribe with everything, including names we
      // have yet to receive any resource for.
      names_added_.insert(resource_name);
    }
    names_removed_.clear();
  }
  std::copy(names_added_.begin(), names_added_.end(),
            Protobuf::RepeatedFieldBackInserter(request.mutable_resource_names_subscribe()));
  std::copy(names_removed_.begin(), names_removed_.end(),
            Protobuf::RepeatedFieldBackInserter(request.mutable_resource_names_unsubscribe()));
  names_added_.clear();
  names_removed_.clear();

  request.set_type_url(type_url_);
  request.mutable_node()->MergeFrom(local_info_.node());
  return request;
}

envoy::service::discovery::v3::DeltaDiscoveryRequest
DeltaSubscriptionState::getNextRequestWithAck(const UpdateAck& ack) {
  envoy::service::discovery::v3::DeltaDiscoveryRequest request = getNextRequestAckless();
  request.set_response_nonce(ack.nonce_);
  if (ack.error_detail_.code() != Grpc::Status::WellKnownGrpcStatus::Ok) {
    // Don't needlessly make the field present-but-empty if status is ok.
    request.mutable_error_detail()->CopyFrom(ack.error_detail_);
  }
  return request;
}

void DeltaSubscriptionState::addResourceState(
    const envoy::service::discovery::v3::Resource& resource) {
  Event::TimerPtr ttl_timer;
  if (resource.has_ttl()) {
    ttl_timer = dispatcher_.createTimer([this, resource]() -> void {
      Protobuf::RepeatedPtrField<envoy::service::discovery::v3::Resource> empty_resources;
      Protobuf::RepeatedPtrField<std::string> remove_resources;
      *remove_resources.Add() = resource.name();
      callbacks_.onConfigUpdate(empty_resources, remove_resources, resource.version());
      setResourceWaitingForServer(resource.name());
    });
    ttl_timer->enableTimer(
        std::chrono::milliseconds(DurationUtil::durationToMilliseconds(resource.ttl())));
  }

  resource_state_[resource.name()] = ResourceState(resource, std::move(ttl_timer));
  resource_names_.insert(resource.name());
}

void DeltaSubscriptionState::setResourceWaitingForServer(const std::string& resource_name) {
  resource_state_[resource_name] = ResourceState();
  resource_names_.insert(resource_name);
}

void DeltaSubscriptionState::removeResourceState(const std::string& resource_name) {
  resource_state_.erase(resource_name);
  resource_names_.erase(resource_name);
}

} // namespace Config
} // namespace Envoy<|MERGE_RESOLUTION|>--- conflicted
+++ resolved
@@ -11,17 +11,9 @@
 namespace Config {
 
 DeltaSubscriptionState::DeltaSubscriptionState(std::string type_url,
-<<<<<<< HEAD
-                                               SubscriptionCallbacks& callbacks,
-                                               const LocalInfo::LocalInfo& local_info,
-                                               Event::Dispatcher& dispatcher)
-    : type_url_(std::move(type_url)), callbacks_(callbacks), local_info_(local_info),
-      dispatcher_(dispatcher) {}
-=======
                                                UntypedConfigUpdateCallbacks& watch_map,
-                                               const LocalInfo::LocalInfo& local_info)
-    : type_url_(std::move(type_url)), watch_map_(watch_map), local_info_(local_info) {}
->>>>>>> 3f9fbe67
+                                               const LocalInfo::LocalInfo& local_info, Event::Dispatcher& dispatcher)
+    : type_url_(std::move(type_url)), watch_map_(watch_map), local_info_(local_info), dispatcher_(dispatcher) {}
 
 void DeltaSubscriptionState::updateSubscriptionInterest(const std::set<std::string>& cur_added,
                                                         const std::set<std::string>& cur_removed) {
@@ -134,11 +126,7 @@
     // initial_resource_versions "must be populated for first request in a stream".
     // Also, since this might be a new server, we must explicitly state *all* of our subscription
     // interest.
-<<<<<<< HEAD
-    for (auto const& resource : resource_state_) {
-=======
-    for (auto const& [resource_name, resource_version] : resource_versions_) {
->>>>>>> 3f9fbe67
+    for (auto const& [resource_name, resource_state] : resource_state_) {
       // Populate initial_resource_versions with the resource versions we currently have.
       // Resources we are interested in, but are still waiting to get any version of from the
       // server, do not belong in initial_resource_versions. (But do belong in new subscriptions!)
